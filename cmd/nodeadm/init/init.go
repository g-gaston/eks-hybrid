--- conflicted
+++ resolved
@@ -29,11 +29,7 @@
 	init.cmd = flaggy.NewSubcommand("init")
 	init.cmd.String(&init.configSource, "c", "config-source", "Source of node configuration. The format is a URI with supported schemes: [file, imds].")
 	init.cmd.StringSlice(&init.daemons, "d", "daemon", "Specify one or more of `containerd` and `kubelet`. This is intended for testing and should not be used in a production environment.")
-<<<<<<< HEAD
 	init.cmd.StringSlice(&init.skipPhases, "s", "skip", "Phases of the bootstrap to skip. Allowed values: [preprocess, config, run].")
-=======
-	init.cmd.StringSlice(&init.skipPhases, "s", "skip", "Phases of the bootstrap you want to skip.")
->>>>>>> db9284f5
 	init.cmd.Description = "Initialize this instance as a node in an EKS cluster"
 	init.cmd.AdditionalHelpAppend = initHelpText
 	return &init
